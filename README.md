# Claude Code Assistant (CCA)

CCA is a shell-based tool that automates the process of implementing GitHub issue fixes. It leverages Claude AI to generate code changes, applies them locally, runs verification tests, and creates pull requests automatically.

## Features

<<<<<<< HEAD
- 🤖 **AI-Powered Code Generation**: Uses the `claude` CLI to generate implementation code (initially without `-p`, then with `-p` for fixes)
=======
- 🤖 **AI-Powered Code Generation**: Sends prompts directly to the Claude API to analyze GitHub issues and generate implementation code
>>>>>>> cc1934d1
- 🔄 **Automatic Retry Logic**: If verification fails, Claude will attempt to fix the errors (up to 3 attempts)
- 🧪 **Built-in Verification**: Runs custom verification scripts to ensure code quality before committing
- 🌿 **Automated Git Workflow**: Uses a temporary git worktree to create branches, commit changes, and open draft pull requests

## Requirements

- [`gh`](https://cli.github.com/) GitHub CLI authenticated and configured for your repository
- `git` with push access to the target repository
- `bash` for running verification scripts
<<<<<<< HEAD
- [`claude`](https://github.com/anthropics/anthropic-cli) for interacting with Claude
=======
- `curl` for calling the Claude API
>>>>>>> cc1934d1
- `jq` for JSON parsing

## Installation

Clone this repository:

```bash
git clone https://github.com/fumiya-kume/cca.git
cd cca
```

## Usage

Run CCA with a GitHub issue URL using the shell script:

```bash
export ANTHROPIC_API_KEY=your-key
./cca.sh https://github.com/owner/repo/issues/123
```


1. **Fetches Issue Details**: Uses `gh issue view` to retrieve the issue information
<<<<<<< HEAD
2. **Generates Code**: Invokes Claude Code to produce a solution based on the issue details (initial call without `-p`, retry calls with `-p`)
=======
2. **Generates Code**: Calls the Claude API via `curl` to produce a solution based on the issue details
>>>>>>> cc1934d1
3. **Applies Changes**: Writes the generated files to your local repository
4. **Runs Verification**: Executes `.cca/verify.sh` to validate the changes
5. **Handles Failures**: If verification fails, asks Claude to fix the errors
6. **Creates Worktree**: Checks out a new worktree in `.cca/worktrees/` for branch `cca/issue-<number>` and commits the changes there
7. **Opens Pull Request**: Creates a draft PR that links back to the original issue and then removes the temporary worktree

The worktree is created under `.cca/worktrees/` using the issue number and a random suffix. It is automatically cleaned up after the pull request is opened.

## Verification Script

CCA looks for a verification script at `.cca/verify.sh`. This script should:

- Run your build process
- Execute tests
- Perform linting
- Exit with status 0 on success, non-zero on failure

If the script doesn't exist, CCA creates a stub that always passes:

```bash
#!/bin/bash
# Add your build, test, and lint commands here

echo "No verification script configured - skipping checks"
exit 0
```

## Error Handling

CCA provides clear error messages for common issues:

- Invalid GitHub issue URLs
- GitHub CLI authentication failures
- Verification script failures
- Git operation errors
- Claude Code errors

## Security Considerations

- Never commit sensitive data or credentials
- Review generated code before merging pull requests
- Use the verification script to enforce security policies
- The tool requires full file system access (`-A` flag)

## Contributing

1. Fork the repository
2. Create a feature branch
3. Make your changes
4. Ensure tests pass and coverage is maintained
5. Submit a pull request

## License

See the LICENSE file for details.

## Troubleshooting

### Common Issues

**"gh command failed"**
- Ensure `gh` is installed and authenticated: `gh auth login`

**"failed to create branch"**
- Check if the branch already exists
- Ensure you have write access to the repository

**"Invalid GitHub issue URL"**
- URL must contain 'github.com' and '/issues/'
- Format: `https://github.com/owner/repo/issues/number`

**Verification keeps failing**
- Check `.cca/verify.sh` for proper error reporting
- Ensure the script exits with proper status codes
- Review Claude's generated code for syntax errors

### Debug Mode

For verbose output during processing, check the console output which includes:
- Issue fetching status
- Claude prompt and response indicators
- File operation logs
- Git command execution
- Verification script output<|MERGE_RESOLUTION|>--- conflicted
+++ resolved
@@ -4,11 +4,7 @@
 
 ## Features
 
-<<<<<<< HEAD
-- 🤖 **AI-Powered Code Generation**: Uses the `claude` CLI to generate implementation code (initially without `-p`, then with `-p` for fixes)
-=======
 - 🤖 **AI-Powered Code Generation**: Sends prompts directly to the Claude API to analyze GitHub issues and generate implementation code
->>>>>>> cc1934d1
 - 🔄 **Automatic Retry Logic**: If verification fails, Claude will attempt to fix the errors (up to 3 attempts)
 - 🧪 **Built-in Verification**: Runs custom verification scripts to ensure code quality before committing
 - 🌿 **Automated Git Workflow**: Uses a temporary git worktree to create branches, commit changes, and open draft pull requests
@@ -18,11 +14,7 @@
 - [`gh`](https://cli.github.com/) GitHub CLI authenticated and configured for your repository
 - `git` with push access to the target repository
 - `bash` for running verification scripts
-<<<<<<< HEAD
-- [`claude`](https://github.com/anthropics/anthropic-cli) for interacting with Claude
-=======
 - `curl` for calling the Claude API
->>>>>>> cc1934d1
 - `jq` for JSON parsing
 
 ## Installation
@@ -45,11 +37,7 @@
 
 
 1. **Fetches Issue Details**: Uses `gh issue view` to retrieve the issue information
-<<<<<<< HEAD
-2. **Generates Code**: Invokes Claude Code to produce a solution based on the issue details (initial call without `-p`, retry calls with `-p`)
-=======
 2. **Generates Code**: Calls the Claude API via `curl` to produce a solution based on the issue details
->>>>>>> cc1934d1
 3. **Applies Changes**: Writes the generated files to your local repository
 4. **Runs Verification**: Executes `.cca/verify.sh` to validate the changes
 5. **Handles Failures**: If verification fails, asks Claude to fix the errors
